--- conflicted
+++ resolved
@@ -43,14 +43,9 @@
     "@types/eslint": "^8.4.7",
     "@types/file-loader": "^5.0.1",
     "@types/lodash": "^4.14.179",
-<<<<<<< HEAD
     "@types/prettier": "^2.7.1",
-    "@types/react": "^17.0.39",
-    "@types/react-dom": "^17.0.11",
-=======
     "@types/react": "^18.0.18",
     "@types/react-dom": "^18.0.6",
->>>>>>> dbf9a315
     "@types/styled-components": "^5.1.24",
     "@typescript-eslint/eslint-plugin": "^5.12.1",
     "@typescript-eslint/parser": "^5.12.1",
